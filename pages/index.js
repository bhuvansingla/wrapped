--- conflicted
+++ resolved
@@ -5,11 +5,8 @@
 import TopRepos from "../components/topRepos";
 import TopLanguages from "../components/topLanguages";
 import Contributions from "../components/contributions";
-<<<<<<< HEAD
 import Follows from "../components/follows";
-=======
 import HeadTags from "../components/headTags";
->>>>>>> 6d563144
 import Toolbar from "../components/toolbar";
 import SignInOut from "../components/signInOut";
 import { initShortcuts } from "../utils/shortcuts";
@@ -71,7 +68,6 @@
                 <UserHighlights />
                 <TopRepos />
                 <TopLanguages />
-
                 <Follows />
               </div>
               <Contributions />
